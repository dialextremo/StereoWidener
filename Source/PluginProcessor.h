--- conflicted
+++ resolved
@@ -1,115 +1,112 @@
-/*
-  ==============================================================================
-
-    This file contains the basic framework code for a JUCE plugin processor.
-
-  ==============================================================================
-*/
-
-#pragma once
-
-#include <JuceHeader.h>
-#include "VelvetNoise.h"
-#include "Panner.h"
-#include "LinkwitzCrossover.h"
-#include "ButterworthFilter.h"
-#include "AllpassBiquadCascade.h"
-#include "TransientHandler.h"
-//==============================================================================
-/**
-*/
-class StereoWidenerAudioProcessor  : public juce::AudioProcessor
-                            #if JucePlugin_Enable_ARA
-                             , public juce::AudioProcessorARAExtension
-                            #endif
-{
-public:
-    //==============================================================================
-    StereoWidenerAudioProcessor();
-    ~StereoWidenerAudioProcessor() override;
-
-    //==============================================================================
-    void prepareToPlay (double sampleRate, int samplesPerBlock) override;
-    void releaseResources() override;
-
-   #ifndef JucePlugin_PreferredChannelConfigurations
-    bool isBusesLayoutSupported (const BusesLayout& layouts) const override;
-   #endif
-
-    void processBlock (juce::AudioBuffer<float>&, juce::MidiBuffer&) override;
-
-    //==============================================================================
-    juce::AudioProcessorEditor* createEditor() override;
-    bool hasEditor() const override;
-
-    //==============================================================================
-    const juce::String getName() const override;
-
-    bool acceptsMidi() const override;
-    bool producesMidi() const override;
-    bool isMidiEffect() const override;
-    double getTailLengthSeconds() const override;
-
-    //==============================================================================
-    int getNumPrograms() override;
-    int getCurrentProgram() override;
-    void setCurrentProgram (int index) override;
-    const juce::String getProgramName (int index) override;
-    void changeProgramName (int index, const juce::String& newName) override;
-
-    //==============================================================================
-    void getStateInformation (juce::MemoryBlock& destData) override;
-    void setStateInformation (const void* data, int sizeInBytes) override;
-    inline float onePoleFilter(float input, float previous_output);
-<<<<<<< HEAD
-    juce::StringArray initialise_velvet_from_binary_file();
-=======
-    juce::String* initialise_velvet_from_file(const juce::File &filetoread);
->>>>>>> 878039b0
-
-    //Input parameters
-    juce::AudioProcessorValueTreeState parameters;
-    std::atomic<float>* widthLower;         //stereo width (0 - original, 100 - max widening)
-    std::atomic<float>* widthHigher;        
-    std::atomic<float>* cutoffFrequency;    //filterbank cutoff frequency
-    std::atomic<float>* isAmpPreserve;      //calculations are amplitude or energy preserving
-    std::atomic<float>* hasAllpassDecorrelation; //what decorrelator to use - VN or AP
-    std::atomic<float>* handleTransients;        //whether to have transient handline block
-    const int numFreqBands = 2;
-
-private:
-    //==============================================================================
-    JUCE_DECLARE_NON_COPYABLE_WITH_LEAK_DETECTOR (StereoWidenerAudioProcessor)
-    const int numChannels = getMainBusNumInputChannels();
-    const float PI = std::acos(-1);
-    
-    VelvetNoise* velvetSequence;
-    AllpassBiquadCascade* allpassCascade;
-    Panner* pan;
-    LinkwitzCrossover** amp_preserve_filters;
-    ButterworthFilter** energy_preserve_filters;
-    TransientHandler* transient_handler;
-    
-    int density = 1000;
-    float targetDecaydB = 10.;
-    bool logDistribution = true;              //whether to concentrate VN impulses at the beginning
-    bool useOptVelvetFilters = false;         //whether to use optimised VN filters
-    float* pannerInputs;
-    float* temp_output;
-    float* gain_multiplier;
-    float prevWidthLower, curWidthLower;
-    float prevWidthHigher, curWidthHigher;
-    float prevCutoffFreq, curCutoffFreq;
-    float smooth_factor;                       //one pole filter for parameter update
-    enum{
-        vnLenMs = 15,
-        smoothingTimeMs = 10,
-        maxGroupDelayMs = 15,
-        numBiquads = 200,
-        prewarpFreqHz = 1000,
-    };
-    std::vector<std::vector<float>> inputData;
-    std::vector<std::vector<float>> outputData;
-    float** final_output;
-
-};
+/*
+  ==============================================================================
+
+    This file contains the basic framework code for a JUCE plugin processor.
+
+  ==============================================================================
+*/
+
+#pragma once
+
+#include <JuceHeader.h>
+#include "VelvetNoise.h"
+#include "Panner.h"
+#include "LinkwitzCrossover.h"
+#include "ButterworthFilter.h"
+#include "AllpassBiquadCascade.h"
+#include "TransientHandler.h"
+//==============================================================================
+/**
+*/
+class StereoWidenerAudioProcessor  : public juce::AudioProcessor
+                            #if JucePlugin_Enable_ARA
+                             , public juce::AudioProcessorARAExtension
+                            #endif
+{
+public:
+    //==============================================================================
+    StereoWidenerAudioProcessor();
+    ~StereoWidenerAudioProcessor() override;
+
+    //==============================================================================
+    void prepareToPlay (double sampleRate, int samplesPerBlock) override;
+    void releaseResources() override;
+
+   #ifndef JucePlugin_PreferredChannelConfigurations
+    bool isBusesLayoutSupported (const BusesLayout& layouts) const override;
+   #endif
+
+    void processBlock (juce::AudioBuffer<float>&, juce::MidiBuffer&) override;
+
+    //==============================================================================
+    juce::AudioProcessorEditor* createEditor() override;
+    bool hasEditor() const override;
+
+    //==============================================================================
+    const juce::String getName() const override;
+
+    bool acceptsMidi() const override;
+    bool producesMidi() const override;
+    bool isMidiEffect() const override;
+    double getTailLengthSeconds() const override;
+
+    //==============================================================================
+    int getNumPrograms() override;
+    int getCurrentProgram() override;
+    void setCurrentProgram (int index) override;
+    const juce::String getProgramName (int index) override;
+    void changeProgramName (int index, const juce::String& newName) override;
+
+    //==============================================================================
+    void getStateInformation (juce::MemoryBlock& destData) override;
+    void setStateInformation (const void* data, int sizeInBytes) override;
+    inline float onePoleFilter(float input, float previous_output);
+    juce::StringArray initialise_velvet_from_binary_file();
+
+
+    //Input parameters
+    juce::AudioProcessorValueTreeState parameters;
+    std::atomic<float>* widthLower;         //stereo width (0 - original, 100 - max widening)
+    std::atomic<float>* widthHigher;        
+    std::atomic<float>* cutoffFrequency;    //filterbank cutoff frequency
+    std::atomic<float>* isAmpPreserve;      //calculations are amplitude or energy preserving
+    std::atomic<float>* hasAllpassDecorrelation; //what decorrelator to use - VN or AP
+    std::atomic<float>* handleTransients;        //whether to have transient handline block
+    const int numFreqBands = 2;
+
+private:
+    //==============================================================================
+    JUCE_DECLARE_NON_COPYABLE_WITH_LEAK_DETECTOR (StereoWidenerAudioProcessor)
+    const int numChannels = getMainBusNumInputChannels();
+    const float PI = std::acos(-1);
+    
+    VelvetNoise* velvetSequence;
+    AllpassBiquadCascade* allpassCascade;
+    Panner* pan;
+    LinkwitzCrossover** amp_preserve_filters;
+    ButterworthFilter** energy_preserve_filters;
+    TransientHandler* transient_handler;
+    
+    int density = 1000;
+    float targetDecaydB = 10.;
+    bool logDistribution = true;              //whether to concentrate VN impulses at the beginning
+    bool useOptVelvetFilters = false;         //whether to use optimised VN filters
+    float* pannerInputs;
+    float* temp_output;
+    float* gain_multiplier;
+    float prevWidthLower, curWidthLower;
+    float prevWidthHigher, curWidthHigher;
+    float prevCutoffFreq, curCutoffFreq;
+    float smooth_factor;                       //one pole filter for parameter update
+    enum{
+        vnLenMs = 15,
+        smoothingTimeMs = 10,
+        maxGroupDelayMs = 15,
+        numBiquads = 200,
+        prewarpFreqHz = 1000,
+    };
+    std::vector<std::vector<float>> inputData;
+    std::vector<std::vector<float>> outputData;
+    float** final_output;
+
+};