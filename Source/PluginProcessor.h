/*
  ==============================================================================

    This file contains the basic framework code for a JUCE plugin processor.

  ==============================================================================
*/

#pragma once

#include <JuceHeader.h>
#include "VelvetNoise.h"
#include "Panner.h"
#include "LinkwitzCrossover.h"
//==============================================================================
/**
*/
class StereoWidenerAudioProcessor  : public juce::AudioProcessor
                            #if JucePlugin_Enable_ARA
                             , public juce::AudioProcessorARAExtension
                            #endif
{
public:
    //==============================================================================
    StereoWidenerAudioProcessor();
    ~StereoWidenerAudioProcessor() override;

    //==============================================================================
    void prepareToPlay (double sampleRate, int samplesPerBlock) override;
    void releaseResources() override;

   #ifndef JucePlugin_PreferredChannelConfigurations
    bool isBusesLayoutSupported (const BusesLayout& layouts) const override;
   #endif

    void processBlock (juce::AudioBuffer<float>&, juce::MidiBuffer&) override;

    //==============================================================================
    juce::AudioProcessorEditor* createEditor() override;
    bool hasEditor() const override;

    //==============================================================================
    const juce::String getName() const override;

    bool acceptsMidi() const override;
    bool producesMidi() const override;
    bool isMidiEffect() const override;
    double getTailLengthSeconds() const override;

    //==============================================================================
    int getNumPrograms() override;
    int getCurrentProgram() override;
    void setCurrentProgram (int index) override;
    const juce::String getProgramName (int index) override;
    void changeProgramName (int index, const juce::String& newName) override;

    //==============================================================================
    void getStateInformation (juce::MemoryBlock& destData) override;
    void setStateInformation (const void* data, int sizeInBytes) override;
    float calculateGainForSample (float *filtered_input, float* filtered_vn_output);
    float onePoleFilter(float input, float previous_output, float a, float b);

    //Input parameters
    juce::AudioProcessorValueTreeState parameters;
    std::atomic<float>* widthLower; // stereo width (0 - original, 100 - max widening)
    std::atomic<float>* widthHigher;
    std::atomic<float>* cutoffFrequency;
    const int numFreqBands = 2;
    Panner* pan;
    LinkwitzCrossover** filters;
private:
    //==============================================================================
    JUCE_DECLARE_NON_COPYABLE_WITH_LEAK_DETECTOR (StereoWidenerAudioProcessor)
    VelvetNoise* vnSeq;
    int density = 1000;
    float targetDecaydB = 10.;
    bool logDistribution = true;
    float* pannerInputs;
<<<<<<< HEAD
    float prevWidth = 0.0f;
=======
    float* temp_output;
    float* gain_multiplier;
    float prevWidthLower;
    float prevWidthHigher;
    float prevCutoffFreq;
    const int numChannels = getMainBusNumInputChannels();
    const float PI = std::acos(-1);     //PI
    const float smooth_factor = 0.99;   //one pole filter for parameter update
>>>>>>> f8ac9272
    enum{
        vnLenMs = 30,
    };
    std::vector<std::vector<float>> inputData;

};
<|MERGE_RESOLUTION|>--- conflicted
+++ resolved
@@ -1,96 +1,92 @@
-/*
-  ==============================================================================
-
-    This file contains the basic framework code for a JUCE plugin processor.
-
-  ==============================================================================
-*/
-
-#pragma once
-
-#include <JuceHeader.h>
-#include "VelvetNoise.h"
-#include "Panner.h"
-#include "LinkwitzCrossover.h"
-//==============================================================================
-/**
-*/
-class StereoWidenerAudioProcessor  : public juce::AudioProcessor
-                            #if JucePlugin_Enable_ARA
-                             , public juce::AudioProcessorARAExtension
-                            #endif
-{
-public:
-    //==============================================================================
-    StereoWidenerAudioProcessor();
-    ~StereoWidenerAudioProcessor() override;
-
-    //==============================================================================
-    void prepareToPlay (double sampleRate, int samplesPerBlock) override;
-    void releaseResources() override;
-
-   #ifndef JucePlugin_PreferredChannelConfigurations
-    bool isBusesLayoutSupported (const BusesLayout& layouts) const override;
-   #endif
-
-    void processBlock (juce::AudioBuffer<float>&, juce::MidiBuffer&) override;
-
-    //==============================================================================
-    juce::AudioProcessorEditor* createEditor() override;
-    bool hasEditor() const override;
-
-    //==============================================================================
-    const juce::String getName() const override;
-
-    bool acceptsMidi() const override;
-    bool producesMidi() const override;
-    bool isMidiEffect() const override;
-    double getTailLengthSeconds() const override;
-
-    //==============================================================================
-    int getNumPrograms() override;
-    int getCurrentProgram() override;
-    void setCurrentProgram (int index) override;
-    const juce::String getProgramName (int index) override;
-    void changeProgramName (int index, const juce::String& newName) override;
-
-    //==============================================================================
-    void getStateInformation (juce::MemoryBlock& destData) override;
-    void setStateInformation (const void* data, int sizeInBytes) override;
-    float calculateGainForSample (float *filtered_input, float* filtered_vn_output);
-    float onePoleFilter(float input, float previous_output, float a, float b);
-
-    //Input parameters
-    juce::AudioProcessorValueTreeState parameters;
-    std::atomic<float>* widthLower; // stereo width (0 - original, 100 - max widening)
-    std::atomic<float>* widthHigher;
-    std::atomic<float>* cutoffFrequency;
-    const int numFreqBands = 2;
-    Panner* pan;
-    LinkwitzCrossover** filters;
-private:
-    //==============================================================================
-    JUCE_DECLARE_NON_COPYABLE_WITH_LEAK_DETECTOR (StereoWidenerAudioProcessor)
-    VelvetNoise* vnSeq;
-    int density = 1000;
-    float targetDecaydB = 10.;
-    bool logDistribution = true;
-    float* pannerInputs;
-<<<<<<< HEAD
-    float prevWidth = 0.0f;
-=======
-    float* temp_output;
-    float* gain_multiplier;
-    float prevWidthLower;
-    float prevWidthHigher;
-    float prevCutoffFreq;
-    const int numChannels = getMainBusNumInputChannels();
-    const float PI = std::acos(-1);     //PI
-    const float smooth_factor = 0.99;   //one pole filter for parameter update
->>>>>>> f8ac9272
-    enum{
-        vnLenMs = 30,
-    };
-    std::vector<std::vector<float>> inputData;
-
-};
+/*
+  ==============================================================================
+
+    This file contains the basic framework code for a JUCE plugin processor.
+
+  ==============================================================================
+*/
+
+#pragma once
+
+#include <JuceHeader.h>
+#include "VelvetNoise.h"
+#include "Panner.h"
+#include "LinkwitzCrossover.h"
+//==============================================================================
+/**
+*/
+class StereoWidenerAudioProcessor  : public juce::AudioProcessor
+                            #if JucePlugin_Enable_ARA
+                             , public juce::AudioProcessorARAExtension
+                            #endif
+{
+public:
+    //==============================================================================
+    StereoWidenerAudioProcessor();
+    ~StereoWidenerAudioProcessor() override;
+
+    //==============================================================================
+    void prepareToPlay (double sampleRate, int samplesPerBlock) override;
+    void releaseResources() override;
+
+   #ifndef JucePlugin_PreferredChannelConfigurations
+    bool isBusesLayoutSupported (const BusesLayout& layouts) const override;
+   #endif
+
+    void processBlock (juce::AudioBuffer<float>&, juce::MidiBuffer&) override;
+
+    //==============================================================================
+    juce::AudioProcessorEditor* createEditor() override;
+    bool hasEditor() const override;
+
+    //==============================================================================
+    const juce::String getName() const override;
+
+    bool acceptsMidi() const override;
+    bool producesMidi() const override;
+    bool isMidiEffect() const override;
+    double getTailLengthSeconds() const override;
+
+    //==============================================================================
+    int getNumPrograms() override;
+    int getCurrentProgram() override;
+    void setCurrentProgram (int index) override;
+    const juce::String getProgramName (int index) override;
+    void changeProgramName (int index, const juce::String& newName) override;
+
+    //==============================================================================
+    void getStateInformation (juce::MemoryBlock& destData) override;
+    void setStateInformation (const void* data, int sizeInBytes) override;
+    float calculateGainForSample (float *filtered_input, float* filtered_vn_output);
+    float onePoleFilter(float input, float previous_output, float a, float b);
+
+    //Input parameters
+    juce::AudioProcessorValueTreeState parameters;
+    std::atomic<float>* widthLower; // stereo width (0 - original, 100 - max widening)
+    std::atomic<float>* widthHigher;
+    std::atomic<float>* cutoffFrequency;
+    const int numFreqBands = 2;
+    Panner* pan;
+    LinkwitzCrossover** filters;
+private:
+    //==============================================================================
+    JUCE_DECLARE_NON_COPYABLE_WITH_LEAK_DETECTOR (StereoWidenerAudioProcessor)
+    VelvetNoise* vnSeq;
+    int density = 1000;
+    float targetDecaydB = 10.;
+    bool logDistribution = true;
+    float* pannerInputs;
+    float* temp_output;
+    float* gain_multiplier;
+    float prevWidthLower;
+    float prevWidthHigher;
+    float prevCutoffFreq;
+    const int numChannels = getMainBusNumInputChannels();
+    const float PI = std::acos(-1);     //PI
+    const float smooth_factor = 0.99;   //one pole filter for parameter update
+    enum{
+        vnLenMs = 30,
+    };
+    std::vector<std::vector<float>> inputData;
+
+};