/*
  ==============================================================================

    This file contains the basic framework code for a JUCE plugin processor.

  ==============================================================================
*/

#include "PluginProcessor.h"
#include "PluginEditor.h"

//==============================================================================
StereoWidenerAudioProcessor::StereoWidenerAudioProcessor()
#ifndef JucePlugin_PreferredChannelConfigurations
     : AudioProcessor (BusesProperties()
                     #if ! JucePlugin_IsMidiEffect
                      #if ! JucePlugin_IsSynth
                       .withInput  ("Input",  juce::AudioChannelSet::stereo(), true)
                      #endif
                       .withOutput ("Output", juce::AudioChannelSet::stereo(), true)
                     #endif
                       ),
    parameters(*this, nullptr, juce::Identifier ("StereoWidener"),{
    std::make_unique<juce::AudioParameterFloat>
    (juce::ParameterID{"widthLower",1}, // parameterID and parameter version
     "Lower frequency width", // parameter name
     0.0f,   // minimum value
     100.0f,   // maximum value
     0.0f),    // initial value
    std::make_unique<juce::AudioParameterFloat>
    (juce::ParameterID{"widthHigher",1}, // parameterID
     "Higher frequency width", // parameter name
     0.0f,   // minimum value
     100.0f,   // maximum value
     0.0f),
    std::make_unique<juce::AudioParameterFloat>
    (juce::ParameterID{"cutoffFrequency",1}, // parameterID
     "Filter cutoff frequency", // parameter name
     100.0f,   // minimum value
     4000.0f,   // maximum value
     0.0f),
    std::make_unique<juce::AudioParameterInt>
      (juce::ParameterID{"isAmpPreserve",1},
       "Amplitude preserve",
       0, 1, 0),
    std::make_unique<juce::AudioParameterInt>
        (juce::ParameterID{"hasAllpassDecorrelation",1},
         "Allpass decorrelation",
         0, 1, 0),
    std::make_unique<juce::AudioParameterInt>
      (juce::ParameterID{"handleTransients",1},
       "Transient detection",
       0, 1, 0),
    })
#endif
{
    //set user defined parameters
    widthLower = parameters.getRawParameterValue("widthLower");
    widthHigher = parameters.getRawParameterValue("widthHigher");
    cutoffFrequency = parameters.getRawParameterValue("cutoffFrequency");
    isAmpPreserve = parameters.getRawParameterValue("isAmpPreserve");
    hasAllpassDecorrelation = parameters.getRawParameterValue("hasAllpassDecorrelation");
    handleTransients = parameters.getRawParameterValue("handleTransients");

}

StereoWidenerAudioProcessor::~StereoWidenerAudioProcessor(){}

//==============================================================================
const juce::String StereoWidenerAudioProcessor::getName() const
{
    return JucePlugin_Name;
}

bool StereoWidenerAudioProcessor::acceptsMidi() const
{
   #if JucePlugin_WantsMidiInput
    return true;
   #else
    return false;
   #endif
}

bool StereoWidenerAudioProcessor::producesMidi() const
{
   #if JucePlugin_ProducesMidiOutput
    return true;
   #else
    return false;
   #endif
}

bool StereoWidenerAudioProcessor::isMidiEffect() const
{
   #if JucePlugin_IsMidiEffect
    return true;
   #else
    return false;
   #endif
}

double StereoWidenerAudioProcessor::getTailLengthSeconds() const
{
    return 0.0;
}

int StereoWidenerAudioProcessor::getNumPrograms()
{
    return 1;   // NB: some hosts don't cope very well if you tell them there are 0 programs,
                // so this should be at least 1, even if you're not really implementing programs.
}

int StereoWidenerAudioProcessor::getCurrentProgram()
{
    return 0;
}

void StereoWidenerAudioProcessor::setCurrentProgram (int index)
{
}

const juce::String StereoWidenerAudioProcessor::getProgramName (int index)
{
    return {};
}

void StereoWidenerAudioProcessor::changeProgramName (int index, const juce::String& newName)
{
}

//read optimised VN file
<<<<<<< HEAD
juce::StringArray StereoWidenerAudioProcessor::initialise_velvet_from_binary_file(){
    auto input = juce::MemoryInputStream(BinaryData::opt_vn_filters_txt, BinaryData::opt_vn_filters_txtSize, false);
    //read the entire text file as a string
    const juce::String fileAsString = input.readEntireStreamAsString();
    //break each line into a new string
    auto opt_velvet_arrays = juce::StringArray::fromLines(juce::StringRef(fileAsString));
=======
juce::String* StereoWidenerAudioProcessor::initialise_velvet_from_file(const juce::File &fileToRead){

    if (! fileToRead.exists()){
        throw std::runtime_error("File does not exist");
        return NULL;  // file doesn't exist
    }
   
    //filters for each channel are written in a new line
    juce::String* opt_velvet_arrays = new juce::String[2];
    if (std::unique_ptr<juce::FileInputStream> inputStream { fileToRead.createInputStream() })
    {
        int numLines = 0;
        while (! inputStream->isExhausted())
        {
            auto line = inputStream->readNextLine();
            opt_velvet_arrays[numLines++] = line;
        }
    }
>>>>>>> 878039b0
    return opt_velvet_arrays;
}


//==============================================================================
void StereoWidenerAudioProcessor::prepareToPlay (double sampleRate, int samplesPerBlock)
{
    // Use this method as the place to do any pre-playback
    // initialisation that you need..
    allpassCascade = new AllpassBiquadCascade[numChannels];
    velvetSequence = new VelvetNoise[numChannels];
<<<<<<< HEAD
    juce::StringArray opt_velvet_arrays = initialise_velvet_from_binary_file();
=======
    //juce::String* opt_velvet_arrays = initialise_velvet_from_file(opt_vn_file);
>>>>>>> 878039b0
    
    pan = new Panner[numFreqBands * numChannels];
    amp_preserve_filters = new LinkwitzCrossover* [numFreqBands * numChannels];
    energy_preserve_filters = new ButterworthFilter* [numFreqBands * numChannels];
    gain_multiplier = new float[numFreqBands];
    temp_output = new float[numFreqBands];
    pannerInputs = new float[numChannels];
    transient_handler = new TransientHandler[numChannels];
    final_output = new float* [numChannels];
    
    int count = 0;

    for(int k = 0; k < numChannels; k++){
        //initialise transient handler
        if (handleTransients)
            transient_handler[k].prepare(samplesPerBlock, sampleRate);
        
        //initialise decorrelators
        allpassCascade[k].initialize(numBiquads, sampleRate, maxGroupDelayMs);
        
//        if (useOptVelvetFilters){
//            velvetSequence[k].initialize_from_string(opt_velvet_arrays[k]);
//        }
//        else{
            velvetSequence[k].initialize(sampleRate, vnLenMs, density, targetDecaydB, logDistribution);
<<<<<<< HEAD
       }
=======
//        }
>>>>>>> 878039b0
        
        //initialise panner inputs
        pannerInputs[k] = 0.f;
        //final output buffer
        final_output[k] = new float[samplesPerBlock];

        for (int i = 0; i < numFreqBands; i++){
            temp_output[i] = 0.0;
            gain_multiplier[i] =  (i == 0) ? 0.f : 1.f;
            
            //initialise panner
            pan[count].initialize();
            amp_preserve_filters[count] = new LinkwitzCrossover[numChannels];
            energy_preserve_filters[count] = new ButterworthFilter[numChannels];
            
           //0, 2 contains lowpass filter and 1, 3 contains highpass filter
            for (int j = 0; j < numChannels; j++){
                //initialise filters
                if (count % numChannels == 0){
                    amp_preserve_filters[count][j].initialize(sampleRate, "lowpass");
                    energy_preserve_filters[count][j].initialize(sampleRate, prewarpFreqHz, "lowpass");
                }
                else{
                    amp_preserve_filters[count][j].initialize(sampleRate, "highpass");
                    energy_preserve_filters[count][j].initialize(sampleRate, prewarpFreqHz, "highpass");
                }
            }
            count++;
        }
    }
    
    inputData = std::vector<std::vector<float>>(numChannels, std::vector<float>(samplesPerBlock, 0.0f));
    outputData = std::vector<std::vector<float>>(numChannels, std::vector<float>(samplesPerBlock, 0.0f));
    prevWidthLower = 0.f;
    curWidthLower = 0.f;
    prevWidthHigher = 0.0f;
    curWidthHigher = 0.f;
    prevCutoffFreq = 500.0f;
    smooth_factor = std::exp(-1.0f / (smoothingTimeMs * 0.001f * sampleRate));

}

void StereoWidenerAudioProcessor::releaseResources()
{
    // When playback stops, you can use this as an opportunity to free up any
    // spare memory, etc.
    delete [] pannerInputs;
    delete [] temp_output;
    delete [] pan;
    delete [] gain_multiplier;
    delete [] allpassCascade;
    delete [] velvetSequence;
    delete [] transient_handler;
    
    for (int i = 0; i < numChannels * numFreqBands; i++){
        delete [] amp_preserve_filters[i];
        delete [] energy_preserve_filters[i];
    }
    
}

#ifndef JucePlugin_PreferredChannelConfigurations
bool StereoWidenerAudioProcessor::isBusesLayoutSupported (const BusesLayout& layouts) const
{
  #if JucePlugin_IsMidiEffect
    juce::ignoreUnused (layouts);
    return true;
  #else
    // This is the place where you check if the layout is supported.
    // In this template code we only support mono or stereo.
    // Some plugin hosts, such as certain GarageBand versions, will only
    // load plugins that support stereo bus layouts.
    if (layouts.getMainOutputChannelSet() != juce::AudioChannelSet::mono()
     && layouts.getMainOutputChannelSet() != juce::AudioChannelSet::stereo())
        return false;

    // This checks if the input layout matches the output layout
   #if ! JucePlugin_IsSynth
    if (layouts.getMainOutputChannelSet() != layouts.getMainInputChannelSet())
        return false;
   #endif

    return true;
  #endif
}
#endif

inline float StereoWidenerAudioProcessor::onePoleFilter(float input, float previous_output){
    return (input * (1.0f-smooth_factor)) + (previous_output * smooth_factor);
}


void StereoWidenerAudioProcessor::processBlock (juce::AudioBuffer<float>& buffer, juce::MidiBuffer& midiMessages)
{
    juce::ScopedNoDenormals noDenormals;
    int count = 0;
    
    //update parameter
    //panners 0 and 2 have lowpassed signals
    //panners 1 and 3 have highpass signals
    
    //update lowpass width
    if (prevWidthLower != *widthLower) {
        curWidthLower = onePoleFilter(*widthLower, prevWidthLower);
        pan[0].updateWidth(curWidthLower/100.0);
        pan[2].updateWidth(curWidthLower/100.0);
        prevWidthLower = curWidthLower;
    }
    
    //update highpass width
    if (prevWidthHigher != *widthHigher){
        curWidthHigher = onePoleFilter(*widthHigher, prevWidthHigher);
        pan[1].updateWidth(curWidthHigher/100.0);
        pan[3].updateWidth(curWidthHigher/100.0);
        prevWidthHigher = curWidthHigher;
    }
    
    
    //update filter cutoff frequency
    if (prevCutoffFreq != *cutoffFrequency){
        curCutoffFreq = onePoleFilter(*cutoffFrequency, prevCutoffFreq);
        count = 0;
        for(int k = 0; k < numChannels; k++){
            for (int i = 0; i < numFreqBands; i++){
                for (int j = 0; j < numChannels; j++){
                    amp_preserve_filters[count][j].update(curCutoffFreq);
                    energy_preserve_filters[count][j].update(curCutoffFreq);
                }
                count++;
            }
        }
        prevCutoffFreq = curCutoffFreq;
    }
    
    auto totalNumInputChannels  = getTotalNumInputChannels();
    auto totalNumOutputChannels = getTotalNumOutputChannels();
    const int numSamples = buffer.getNumSamples();
    jassert(totalNumOutputChannels == totalNumInputChannels);
        
    // read input data into multidimensional array
    for(int chan = 0; chan < totalNumInputChannels; chan++){
        const float* channelInData = buffer.getReadPointer(chan, 0);

        for (int i = 0; i < numSamples; i++){
            inputData[chan][i] = channelInData[i];
        }
    }
    
    //process input to get output
    for (int i = 0; i < numSamples; i++){
        count = 0;
        for(int chan = 0; chan < totalNumOutputChannels; chan++){
            float output = 0.0f;
            float decorr_output = 0.0f;
            
            //decorrelate input channel by convolving with VN sequence
            if (*hasAllpassDecorrelation)
                decorr_output = allpassCascade[chan].process(inputData[chan][i]);
            //or by passing through allpass cascade
            else
                decorr_output = velvetSequence[chan].process(inputData[chan][i]);
            
            //process in frequency bands
            for(int k = 0; k < numFreqBands; k++){
                float filtered_input = 0.0f;
                float filtered_decorr_output = 0.0f;
                //pass input and decorrelation output through filterbank
                if (*isAmpPreserve){
                    filtered_input = amp_preserve_filters[k][chan].process(inputData[chan][i]);
                    filtered_decorr_output = amp_preserve_filters[numFreqBands + k][chan].process(decorr_output);
                }
                else{
                    filtered_input = energy_preserve_filters[k][chan].process(inputData[chan][i]);
                    filtered_decorr_output = energy_preserve_filters[numFreqBands + k][chan].process(decorr_output);
                }

                pannerInputs[0] = filtered_decorr_output;
                pannerInputs[1] = filtered_input;
                float panner_output = pan[count++].process(pannerInputs);
                output += panner_output;
            }
            outputData[chan][i] = output;
            if (! *handleTransients)
                buffer.setSample(chan, i, output);
        }
    }
    
    // transient handling logic
    if (*handleTransients){
        for(int chan = 0; chan < totalNumOutputChannels; chan++){
            final_output[chan] = transient_handler[chan].process(&inputData[chan][0], &outputData[chan][0]);
            for (int i = 0; i < numSamples; i++){
                buffer.setSample(chan, i, final_output[chan][i]);
            }
        }
    }
}
    

//==============================================================================
bool StereoWidenerAudioProcessor::hasEditor() const
{
    return true; // (change this to false if you choose to not supply an editor)
}

juce::AudioProcessorEditor* StereoWidenerAudioProcessor::createEditor()
{
    return new StereoWidenerAudioProcessorEditor (*this, parameters);
}

//==============================================================================
void StereoWidenerAudioProcessor::getStateInformation (juce::MemoryBlock& destData)
{
    // You should use this method to store your parameters in the memory block.
    // You could do that either as raw data, or use the XML or ValueTree classes
    // as intermediaries to make it easy to save and load complex data.
    
    auto state = parameters.copyState();
        std::unique_ptr<juce::XmlElement> xml (state.createXml());
        copyXmlToBinary (*xml, destData);
}

void StereoWidenerAudioProcessor::setStateInformation (const void* data, int sizeInBytes)
{
    // You should use this method to restore your parameters from this memory block,
    // whose contents will have been created by the getStateInformation() call.
    std::unique_ptr<juce::XmlElement> xmlState (getXmlFromBinary (data, sizeInBytes));
        
    if (xmlState.get() != nullptr)
        if (xmlState->hasTagName (parameters.state.getType()))
            parameters.replaceState (juce::ValueTree::fromXml (*xmlState));
}

//==============================================================================
// This creates new instances of the plugin..
juce::AudioProcessor* JUCE_CALLTYPE createPluginFilter()
{
    return new StereoWidenerAudioProcessor();
}
<|MERGE_RESOLUTION|>--- conflicted
+++ resolved
@@ -1,443 +1,414 @@
-/*
-  ==============================================================================
-
-    This file contains the basic framework code for a JUCE plugin processor.
-
-  ==============================================================================
-*/
-
-#include "PluginProcessor.h"
-#include "PluginEditor.h"
-
-//==============================================================================
-StereoWidenerAudioProcessor::StereoWidenerAudioProcessor()
-#ifndef JucePlugin_PreferredChannelConfigurations
-     : AudioProcessor (BusesProperties()
-                     #if ! JucePlugin_IsMidiEffect
-                      #if ! JucePlugin_IsSynth
-                       .withInput  ("Input",  juce::AudioChannelSet::stereo(), true)
-                      #endif
-                       .withOutput ("Output", juce::AudioChannelSet::stereo(), true)
-                     #endif
-                       ),
-    parameters(*this, nullptr, juce::Identifier ("StereoWidener"),{
-    std::make_unique<juce::AudioParameterFloat>
-    (juce::ParameterID{"widthLower",1}, // parameterID and parameter version
-     "Lower frequency width", // parameter name
-     0.0f,   // minimum value
-     100.0f,   // maximum value
-     0.0f),    // initial value
-    std::make_unique<juce::AudioParameterFloat>
-    (juce::ParameterID{"widthHigher",1}, // parameterID
-     "Higher frequency width", // parameter name
-     0.0f,   // minimum value
-     100.0f,   // maximum value
-     0.0f),
-    std::make_unique<juce::AudioParameterFloat>
-    (juce::ParameterID{"cutoffFrequency",1}, // parameterID
-     "Filter cutoff frequency", // parameter name
-     100.0f,   // minimum value
-     4000.0f,   // maximum value
-     0.0f),
-    std::make_unique<juce::AudioParameterInt>
-      (juce::ParameterID{"isAmpPreserve",1},
-       "Amplitude preserve",
-       0, 1, 0),
-    std::make_unique<juce::AudioParameterInt>
-        (juce::ParameterID{"hasAllpassDecorrelation",1},
-         "Allpass decorrelation",
-         0, 1, 0),
-    std::make_unique<juce::AudioParameterInt>
-      (juce::ParameterID{"handleTransients",1},
-       "Transient detection",
-       0, 1, 0),
-    })
-#endif
-{
-    //set user defined parameters
-    widthLower = parameters.getRawParameterValue("widthLower");
-    widthHigher = parameters.getRawParameterValue("widthHigher");
-    cutoffFrequency = parameters.getRawParameterValue("cutoffFrequency");
-    isAmpPreserve = parameters.getRawParameterValue("isAmpPreserve");
-    hasAllpassDecorrelation = parameters.getRawParameterValue("hasAllpassDecorrelation");
-    handleTransients = parameters.getRawParameterValue("handleTransients");
-
-}
-
-StereoWidenerAudioProcessor::~StereoWidenerAudioProcessor(){}
-
-//==============================================================================
-const juce::String StereoWidenerAudioProcessor::getName() const
-{
-    return JucePlugin_Name;
-}
-
-bool StereoWidenerAudioProcessor::acceptsMidi() const
-{
-   #if JucePlugin_WantsMidiInput
-    return true;
-   #else
-    return false;
-   #endif
-}
-
-bool StereoWidenerAudioProcessor::producesMidi() const
-{
-   #if JucePlugin_ProducesMidiOutput
-    return true;
-   #else
-    return false;
-   #endif
-}
-
-bool StereoWidenerAudioProcessor::isMidiEffect() const
-{
-   #if JucePlugin_IsMidiEffect
-    return true;
-   #else
-    return false;
-   #endif
-}
-
-double StereoWidenerAudioProcessor::getTailLengthSeconds() const
-{
-    return 0.0;
-}
-
-int StereoWidenerAudioProcessor::getNumPrograms()
-{
-    return 1;   // NB: some hosts don't cope very well if you tell them there are 0 programs,
-                // so this should be at least 1, even if you're not really implementing programs.
-}
-
-int StereoWidenerAudioProcessor::getCurrentProgram()
-{
-    return 0;
-}
-
-void StereoWidenerAudioProcessor::setCurrentProgram (int index)
-{
-}
-
-const juce::String StereoWidenerAudioProcessor::getProgramName (int index)
-{
-    return {};
-}
-
-void StereoWidenerAudioProcessor::changeProgramName (int index, const juce::String& newName)
-{
-}
-
-//read optimised VN file
-<<<<<<< HEAD
-juce::StringArray StereoWidenerAudioProcessor::initialise_velvet_from_binary_file(){
-    auto input = juce::MemoryInputStream(BinaryData::opt_vn_filters_txt, BinaryData::opt_vn_filters_txtSize, false);
-    //read the entire text file as a string
-    const juce::String fileAsString = input.readEntireStreamAsString();
-    //break each line into a new string
-    auto opt_velvet_arrays = juce::StringArray::fromLines(juce::StringRef(fileAsString));
-=======
-juce::String* StereoWidenerAudioProcessor::initialise_velvet_from_file(const juce::File &fileToRead){
-
-    if (! fileToRead.exists()){
-        throw std::runtime_error("File does not exist");
-        return NULL;  // file doesn't exist
-    }
-   
-    //filters for each channel are written in a new line
-    juce::String* opt_velvet_arrays = new juce::String[2];
-    if (std::unique_ptr<juce::FileInputStream> inputStream { fileToRead.createInputStream() })
-    {
-        int numLines = 0;
-        while (! inputStream->isExhausted())
-        {
-            auto line = inputStream->readNextLine();
-            opt_velvet_arrays[numLines++] = line;
-        }
-    }
->>>>>>> 878039b0
-    return opt_velvet_arrays;
-}
-
-
-//==============================================================================
-void StereoWidenerAudioProcessor::prepareToPlay (double sampleRate, int samplesPerBlock)
-{
-    // Use this method as the place to do any pre-playback
-    // initialisation that you need..
-    allpassCascade = new AllpassBiquadCascade[numChannels];
-    velvetSequence = new VelvetNoise[numChannels];
-<<<<<<< HEAD
-    juce::StringArray opt_velvet_arrays = initialise_velvet_from_binary_file();
-=======
-    //juce::String* opt_velvet_arrays = initialise_velvet_from_file(opt_vn_file);
->>>>>>> 878039b0
-    
-    pan = new Panner[numFreqBands * numChannels];
-    amp_preserve_filters = new LinkwitzCrossover* [numFreqBands * numChannels];
-    energy_preserve_filters = new ButterworthFilter* [numFreqBands * numChannels];
-    gain_multiplier = new float[numFreqBands];
-    temp_output = new float[numFreqBands];
-    pannerInputs = new float[numChannels];
-    transient_handler = new TransientHandler[numChannels];
-    final_output = new float* [numChannels];
-    
-    int count = 0;
-
-    for(int k = 0; k < numChannels; k++){
-        //initialise transient handler
-        if (handleTransients)
-            transient_handler[k].prepare(samplesPerBlock, sampleRate);
-        
-        //initialise decorrelators
-        allpassCascade[k].initialize(numBiquads, sampleRate, maxGroupDelayMs);
-        
-//        if (useOptVelvetFilters){
-//            velvetSequence[k].initialize_from_string(opt_velvet_arrays[k]);
-//        }
-//        else{
-            velvetSequence[k].initialize(sampleRate, vnLenMs, density, targetDecaydB, logDistribution);
-<<<<<<< HEAD
-       }
-=======
-//        }
->>>>>>> 878039b0
-        
-        //initialise panner inputs
-        pannerInputs[k] = 0.f;
-        //final output buffer
-        final_output[k] = new float[samplesPerBlock];
-
-        for (int i = 0; i < numFreqBands; i++){
-            temp_output[i] = 0.0;
-            gain_multiplier[i] =  (i == 0) ? 0.f : 1.f;
-            
-            //initialise panner
-            pan[count].initialize();
-            amp_preserve_filters[count] = new LinkwitzCrossover[numChannels];
-            energy_preserve_filters[count] = new ButterworthFilter[numChannels];
-            
-           //0, 2 contains lowpass filter and 1, 3 contains highpass filter
-            for (int j = 0; j < numChannels; j++){
-                //initialise filters
-                if (count % numChannels == 0){
-                    amp_preserve_filters[count][j].initialize(sampleRate, "lowpass");
-                    energy_preserve_filters[count][j].initialize(sampleRate, prewarpFreqHz, "lowpass");
-                }
-                else{
-                    amp_preserve_filters[count][j].initialize(sampleRate, "highpass");
-                    energy_preserve_filters[count][j].initialize(sampleRate, prewarpFreqHz, "highpass");
-                }
-            }
-            count++;
-        }
-    }
-    
-    inputData = std::vector<std::vector<float>>(numChannels, std::vector<float>(samplesPerBlock, 0.0f));
-    outputData = std::vector<std::vector<float>>(numChannels, std::vector<float>(samplesPerBlock, 0.0f));
-    prevWidthLower = 0.f;
-    curWidthLower = 0.f;
-    prevWidthHigher = 0.0f;
-    curWidthHigher = 0.f;
-    prevCutoffFreq = 500.0f;
-    smooth_factor = std::exp(-1.0f / (smoothingTimeMs * 0.001f * sampleRate));
-
-}
-
-void StereoWidenerAudioProcessor::releaseResources()
-{
-    // When playback stops, you can use this as an opportunity to free up any
-    // spare memory, etc.
-    delete [] pannerInputs;
-    delete [] temp_output;
-    delete [] pan;
-    delete [] gain_multiplier;
-    delete [] allpassCascade;
-    delete [] velvetSequence;
-    delete [] transient_handler;
-    
-    for (int i = 0; i < numChannels * numFreqBands; i++){
-        delete [] amp_preserve_filters[i];
-        delete [] energy_preserve_filters[i];
-    }
-    
-}
-
-#ifndef JucePlugin_PreferredChannelConfigurations
-bool StereoWidenerAudioProcessor::isBusesLayoutSupported (const BusesLayout& layouts) const
-{
-  #if JucePlugin_IsMidiEffect
-    juce::ignoreUnused (layouts);
-    return true;
-  #else
-    // This is the place where you check if the layout is supported.
-    // In this template code we only support mono or stereo.
-    // Some plugin hosts, such as certain GarageBand versions, will only
-    // load plugins that support stereo bus layouts.
-    if (layouts.getMainOutputChannelSet() != juce::AudioChannelSet::mono()
-     && layouts.getMainOutputChannelSet() != juce::AudioChannelSet::stereo())
-        return false;
-
-    // This checks if the input layout matches the output layout
-   #if ! JucePlugin_IsSynth
-    if (layouts.getMainOutputChannelSet() != layouts.getMainInputChannelSet())
-        return false;
-   #endif
-
-    return true;
-  #endif
-}
-#endif
-
-inline float StereoWidenerAudioProcessor::onePoleFilter(float input, float previous_output){
-    return (input * (1.0f-smooth_factor)) + (previous_output * smooth_factor);
-}
-
-
-void StereoWidenerAudioProcessor::processBlock (juce::AudioBuffer<float>& buffer, juce::MidiBuffer& midiMessages)
-{
-    juce::ScopedNoDenormals noDenormals;
-    int count = 0;
-    
-    //update parameter
-    //panners 0 and 2 have lowpassed signals
-    //panners 1 and 3 have highpass signals
-    
-    //update lowpass width
-    if (prevWidthLower != *widthLower) {
-        curWidthLower = onePoleFilter(*widthLower, prevWidthLower);
-        pan[0].updateWidth(curWidthLower/100.0);
-        pan[2].updateWidth(curWidthLower/100.0);
-        prevWidthLower = curWidthLower;
-    }
-    
-    //update highpass width
-    if (prevWidthHigher != *widthHigher){
-        curWidthHigher = onePoleFilter(*widthHigher, prevWidthHigher);
-        pan[1].updateWidth(curWidthHigher/100.0);
-        pan[3].updateWidth(curWidthHigher/100.0);
-        prevWidthHigher = curWidthHigher;
-    }
-    
-    
-    //update filter cutoff frequency
-    if (prevCutoffFreq != *cutoffFrequency){
-        curCutoffFreq = onePoleFilter(*cutoffFrequency, prevCutoffFreq);
-        count = 0;
-        for(int k = 0; k < numChannels; k++){
-            for (int i = 0; i < numFreqBands; i++){
-                for (int j = 0; j < numChannels; j++){
-                    amp_preserve_filters[count][j].update(curCutoffFreq);
-                    energy_preserve_filters[count][j].update(curCutoffFreq);
-                }
-                count++;
-            }
-        }
-        prevCutoffFreq = curCutoffFreq;
-    }
-    
-    auto totalNumInputChannels  = getTotalNumInputChannels();
-    auto totalNumOutputChannels = getTotalNumOutputChannels();
-    const int numSamples = buffer.getNumSamples();
-    jassert(totalNumOutputChannels == totalNumInputChannels);
-        
-    // read input data into multidimensional array
-    for(int chan = 0; chan < totalNumInputChannels; chan++){
-        const float* channelInData = buffer.getReadPointer(chan, 0);
-
-        for (int i = 0; i < numSamples; i++){
-            inputData[chan][i] = channelInData[i];
-        }
-    }
-    
-    //process input to get output
-    for (int i = 0; i < numSamples; i++){
-        count = 0;
-        for(int chan = 0; chan < totalNumOutputChannels; chan++){
-            float output = 0.0f;
-            float decorr_output = 0.0f;
-            
-            //decorrelate input channel by convolving with VN sequence
-            if (*hasAllpassDecorrelation)
-                decorr_output = allpassCascade[chan].process(inputData[chan][i]);
-            //or by passing through allpass cascade
-            else
-                decorr_output = velvetSequence[chan].process(inputData[chan][i]);
-            
-            //process in frequency bands
-            for(int k = 0; k < numFreqBands; k++){
-                float filtered_input = 0.0f;
-                float filtered_decorr_output = 0.0f;
-                //pass input and decorrelation output through filterbank
-                if (*isAmpPreserve){
-                    filtered_input = amp_preserve_filters[k][chan].process(inputData[chan][i]);
-                    filtered_decorr_output = amp_preserve_filters[numFreqBands + k][chan].process(decorr_output);
-                }
-                else{
-                    filtered_input = energy_preserve_filters[k][chan].process(inputData[chan][i]);
-                    filtered_decorr_output = energy_preserve_filters[numFreqBands + k][chan].process(decorr_output);
-                }
-
-                pannerInputs[0] = filtered_decorr_output;
-                pannerInputs[1] = filtered_input;
-                float panner_output = pan[count++].process(pannerInputs);
-                output += panner_output;
-            }
-            outputData[chan][i] = output;
-            if (! *handleTransients)
-                buffer.setSample(chan, i, output);
-        }
-    }
-    
-    // transient handling logic
-    if (*handleTransients){
-        for(int chan = 0; chan < totalNumOutputChannels; chan++){
-            final_output[chan] = transient_handler[chan].process(&inputData[chan][0], &outputData[chan][0]);
-            for (int i = 0; i < numSamples; i++){
-                buffer.setSample(chan, i, final_output[chan][i]);
-            }
-        }
-    }
-}
-    
-
-//==============================================================================
-bool StereoWidenerAudioProcessor::hasEditor() const
-{
-    return true; // (change this to false if you choose to not supply an editor)
-}
-
-juce::AudioProcessorEditor* StereoWidenerAudioProcessor::createEditor()
-{
-    return new StereoWidenerAudioProcessorEditor (*this, parameters);
-}
-
-//==============================================================================
-void StereoWidenerAudioProcessor::getStateInformation (juce::MemoryBlock& destData)
-{
-    // You should use this method to store your parameters in the memory block.
-    // You could do that either as raw data, or use the XML or ValueTree classes
-    // as intermediaries to make it easy to save and load complex data.
-    
-    auto state = parameters.copyState();
-        std::unique_ptr<juce::XmlElement> xml (state.createXml());
-        copyXmlToBinary (*xml, destData);
-}
-
-void StereoWidenerAudioProcessor::setStateInformation (const void* data, int sizeInBytes)
-{
-    // You should use this method to restore your parameters from this memory block,
-    // whose contents will have been created by the getStateInformation() call.
-    std::unique_ptr<juce::XmlElement> xmlState (getXmlFromBinary (data, sizeInBytes));
-        
-    if (xmlState.get() != nullptr)
-        if (xmlState->hasTagName (parameters.state.getType()))
-            parameters.replaceState (juce::ValueTree::fromXml (*xmlState));
-}
-
-//==============================================================================
-// This creates new instances of the plugin..
-juce::AudioProcessor* JUCE_CALLTYPE createPluginFilter()
-{
-    return new StereoWidenerAudioProcessor();
-}
+/*
+  ==============================================================================
+
+    This file contains the basic framework code for a JUCE plugin processor.
+
+  ==============================================================================
+*/
+
+#include "PluginProcessor.h"
+#include "PluginEditor.h"
+
+//==============================================================================
+StereoWidenerAudioProcessor::StereoWidenerAudioProcessor()
+#ifndef JucePlugin_PreferredChannelConfigurations
+     : AudioProcessor (BusesProperties()
+                     #if ! JucePlugin_IsMidiEffect
+                      #if ! JucePlugin_IsSynth
+                       .withInput  ("Input",  juce::AudioChannelSet::stereo(), true)
+                      #endif
+                       .withOutput ("Output", juce::AudioChannelSet::stereo(), true)
+                     #endif
+                       ),
+    parameters(*this, nullptr, juce::Identifier ("StereoWidener"),{
+    std::make_unique<juce::AudioParameterFloat>
+    (juce::ParameterID{"widthLower",1}, // parameterID and parameter version
+     "Lower frequency width", // parameter name
+     0.0f,   // minimum value
+     100.0f,   // maximum value
+     0.0f),    // initial value
+    std::make_unique<juce::AudioParameterFloat>
+    (juce::ParameterID{"widthHigher",1}, // parameterID
+     "Higher frequency width", // parameter name
+     0.0f,   // minimum value
+     100.0f,   // maximum value
+     0.0f),
+    std::make_unique<juce::AudioParameterFloat>
+    (juce::ParameterID{"cutoffFrequency",1}, // parameterID
+     "Filter cutoff frequency", // parameter name
+     100.0f,   // minimum value
+     4000.0f,   // maximum value
+     0.0f),
+    std::make_unique<juce::AudioParameterInt>
+      (juce::ParameterID{"isAmpPreserve",1},
+       "Amplitude preserve",
+       0, 1, 0),
+    std::make_unique<juce::AudioParameterInt>
+        (juce::ParameterID{"hasAllpassDecorrelation",1},
+         "Allpass decorrelation",
+         0, 1, 0),
+    std::make_unique<juce::AudioParameterInt>
+      (juce::ParameterID{"handleTransients",1},
+       "Transient detection",
+       0, 1, 0),
+    })
+#endif
+{
+    //set user defined parameters
+    widthLower = parameters.getRawParameterValue("widthLower");
+    widthHigher = parameters.getRawParameterValue("widthHigher");
+    cutoffFrequency = parameters.getRawParameterValue("cutoffFrequency");
+    isAmpPreserve = parameters.getRawParameterValue("isAmpPreserve");
+    hasAllpassDecorrelation = parameters.getRawParameterValue("hasAllpassDecorrelation");
+    handleTransients = parameters.getRawParameterValue("handleTransients");
+
+}
+
+StereoWidenerAudioProcessor::~StereoWidenerAudioProcessor(){}
+
+//==============================================================================
+const juce::String StereoWidenerAudioProcessor::getName() const
+{
+    return JucePlugin_Name;
+}
+
+bool StereoWidenerAudioProcessor::acceptsMidi() const
+{
+   #if JucePlugin_WantsMidiInput
+    return true;
+   #else
+    return false;
+   #endif
+}
+
+bool StereoWidenerAudioProcessor::producesMidi() const
+{
+   #if JucePlugin_ProducesMidiOutput
+    return true;
+   #else
+    return false;
+   #endif
+}
+
+bool StereoWidenerAudioProcessor::isMidiEffect() const
+{
+   #if JucePlugin_IsMidiEffect
+    return true;
+   #else
+    return false;
+   #endif
+}
+
+double StereoWidenerAudioProcessor::getTailLengthSeconds() const
+{
+    return 0.0;
+}
+
+int StereoWidenerAudioProcessor::getNumPrograms()
+{
+    return 1;   // NB: some hosts don't cope very well if you tell them there are 0 programs,
+                // so this should be at least 1, even if you're not really implementing programs.
+}
+
+int StereoWidenerAudioProcessor::getCurrentProgram()
+{
+    return 0;
+}
+
+void StereoWidenerAudioProcessor::setCurrentProgram (int index)
+{
+}
+
+const juce::String StereoWidenerAudioProcessor::getProgramName (int index)
+{
+    return {};
+}
+
+void StereoWidenerAudioProcessor::changeProgramName (int index, const juce::String& newName)
+{
+}
+
+//read optimised VN file
+juce::StringArray StereoWidenerAudioProcessor::initialise_velvet_from_binary_file(){
+    auto input = juce::MemoryInputStream(BinaryData::opt_vn_filters_txt, BinaryData::opt_vn_filters_txtSize, false);
+    //read the entire text file as a string
+    const juce::String fileAsString = input.readEntireStreamAsString();
+    //break each line into a new string
+    auto opt_velvet_arrays = juce::StringArray::fromLines(juce::StringRef(fileAsString));
+    return opt_velvet_arrays;
+}
+
+
+//==============================================================================
+void StereoWidenerAudioProcessor::prepareToPlay (double sampleRate, int samplesPerBlock)
+{
+    // Use this method as the place to do any pre-playback
+    // initialisation that you need..
+    allpassCascade = new AllpassBiquadCascade[numChannels];
+    velvetSequence = new VelvetNoise[numChannels];
+    juce::StringArray opt_velvet_arrays = initialise_velvet_from_binary_file();
+    
+    pan = new Panner[numFreqBands * numChannels];
+    amp_preserve_filters = new LinkwitzCrossover* [numFreqBands * numChannels];
+    energy_preserve_filters = new ButterworthFilter* [numFreqBands * numChannels];
+    gain_multiplier = new float[numFreqBands];
+    temp_output = new float[numFreqBands];
+    pannerInputs = new float[numChannels];
+    transient_handler = new TransientHandler[numChannels];
+    final_output = new float* [numChannels];
+    
+    int count = 0;
+
+    for(int k = 0; k < numChannels; k++){
+        //initialise transient handler
+        if (handleTransients)
+            transient_handler[k].prepare(samplesPerBlock, sampleRate);
+        
+        //initialise decorrelators
+        allpassCascade[k].initialize(numBiquads, sampleRate, maxGroupDelayMs);
+        
+        if (useOptVelvetFilters){
+            velvetSequence[k].initialize_from_string(opt_velvet_arrays[k]);
+        }
+        else{
+            velvetSequence[k].initialize(sampleRate, vnLenMs, density, targetDecaydB, logDistribution);
+        }
+        
+        //initialise panner inputs
+        pannerInputs[k] = 0.f;
+        //final output buffer
+        final_output[k] = new float[samplesPerBlock];
+
+        for (int i = 0; i < numFreqBands; i++){
+            temp_output[i] = 0.0;
+            gain_multiplier[i] =  (i == 0) ? 0.f : 1.f;
+            
+            //initialise panner
+            pan[count].initialize();
+            amp_preserve_filters[count] = new LinkwitzCrossover[numChannels];
+            energy_preserve_filters[count] = new ButterworthFilter[numChannels];
+            
+           //0, 2 contains lowpass filter and 1, 3 contains highpass filter
+            for (int j = 0; j < numChannels; j++){
+                //initialise filters
+                if (count % numChannels == 0){
+                    amp_preserve_filters[count][j].initialize(sampleRate, "lowpass");
+                    energy_preserve_filters[count][j].initialize(sampleRate, prewarpFreqHz, "lowpass");
+                }
+                else{
+                    amp_preserve_filters[count][j].initialize(sampleRate, "highpass");
+                    energy_preserve_filters[count][j].initialize(sampleRate, prewarpFreqHz, "highpass");
+                }
+            }
+            count++;
+        }
+    }
+    
+    inputData = std::vector<std::vector<float>>(numChannels, std::vector<float>(samplesPerBlock, 0.0f));
+    outputData = std::vector<std::vector<float>>(numChannels, std::vector<float>(samplesPerBlock, 0.0f));
+    prevWidthLower = 0.f;
+    curWidthLower = 0.f;
+    prevWidthHigher = 0.0f;
+    curWidthHigher = 0.f;
+    prevCutoffFreq = 500.0f;
+    smooth_factor = std::exp(-1.0f / (smoothingTimeMs * 0.001f * sampleRate));
+
+}
+
+void StereoWidenerAudioProcessor::releaseResources()
+{
+    // When playback stops, you can use this as an opportunity to free up any
+    // spare memory, etc.
+    delete [] pannerInputs;
+    delete [] temp_output;
+    delete [] pan;
+    delete [] gain_multiplier;
+    delete [] allpassCascade;
+    delete [] velvetSequence;
+    delete [] transient_handler;
+    
+    for (int i = 0; i < numChannels * numFreqBands; i++){
+        delete [] amp_preserve_filters[i];
+        delete [] energy_preserve_filters[i];
+    }
+    
+}
+
+#ifndef JucePlugin_PreferredChannelConfigurations
+bool StereoWidenerAudioProcessor::isBusesLayoutSupported (const BusesLayout& layouts) const
+{
+  #if JucePlugin_IsMidiEffect
+    juce::ignoreUnused (layouts);
+    return true;
+  #else
+    // This is the place where you check if the layout is supported.
+    // In this template code we only support mono or stereo.
+    // Some plugin hosts, such as certain GarageBand versions, will only
+    // load plugins that support stereo bus layouts.
+    if (layouts.getMainOutputChannelSet() != juce::AudioChannelSet::mono()
+     && layouts.getMainOutputChannelSet() != juce::AudioChannelSet::stereo())
+        return false;
+
+    // This checks if the input layout matches the output layout
+   #if ! JucePlugin_IsSynth
+    if (layouts.getMainOutputChannelSet() != layouts.getMainInputChannelSet())
+        return false;
+   #endif
+
+    return true;
+  #endif
+}
+#endif
+
+inline float StereoWidenerAudioProcessor::onePoleFilter(float input, float previous_output){
+    return (input * (1.0f-smooth_factor)) + (previous_output * smooth_factor);
+}
+
+
+void StereoWidenerAudioProcessor::processBlock (juce::AudioBuffer<float>& buffer, juce::MidiBuffer& midiMessages)
+{
+    juce::ScopedNoDenormals noDenormals;
+    int count = 0;
+    
+    //update parameter
+    //panners 0 and 2 have lowpassed signals
+    //panners 1 and 3 have highpass signals
+    
+    //update lowpass width
+    if (prevWidthLower != *widthLower) {
+        curWidthLower = onePoleFilter(*widthLower, prevWidthLower);
+        pan[0].updateWidth(curWidthLower/100.0);
+        pan[2].updateWidth(curWidthLower/100.0);
+        prevWidthLower = curWidthLower;
+    }
+    
+    //update highpass width
+    if (prevWidthHigher != *widthHigher){
+        curWidthHigher = onePoleFilter(*widthHigher, prevWidthHigher);
+        pan[1].updateWidth(curWidthHigher/100.0);
+        pan[3].updateWidth(curWidthHigher/100.0);
+        prevWidthHigher = curWidthHigher;
+    }
+    
+    
+    //update filter cutoff frequency
+    if (prevCutoffFreq != *cutoffFrequency){
+        curCutoffFreq = onePoleFilter(*cutoffFrequency, prevCutoffFreq);
+        count = 0;
+        for(int k = 0; k < numChannels; k++){
+            for (int i = 0; i < numFreqBands; i++){
+                for (int j = 0; j < numChannels; j++){
+                    amp_preserve_filters[count][j].update(curCutoffFreq);
+                    energy_preserve_filters[count][j].update(curCutoffFreq);
+                }
+                count++;
+            }
+        }
+        prevCutoffFreq = curCutoffFreq;
+    }
+    
+    auto totalNumInputChannels  = getTotalNumInputChannels();
+    auto totalNumOutputChannels = getTotalNumOutputChannels();
+    const int numSamples = buffer.getNumSamples();
+    jassert(totalNumOutputChannels == totalNumInputChannels);
+        
+    // read input data into multidimensional array
+    for(int chan = 0; chan < totalNumInputChannels; chan++){
+        const float* channelInData = buffer.getReadPointer(chan, 0);
+
+        for (int i = 0; i < numSamples; i++){
+            inputData[chan][i] = channelInData[i];
+        }
+    }
+    
+    //process input to get output
+    for (int i = 0; i < numSamples; i++){
+        count = 0;
+        for(int chan = 0; chan < totalNumOutputChannels; chan++){
+            float output = 0.0f;
+            float decorr_output = 0.0f;
+            
+            //decorrelate input channel by convolving with VN sequence
+            if (*hasAllpassDecorrelation)
+                decorr_output = allpassCascade[chan].process(inputData[chan][i]);
+            //or by passing through allpass cascade
+            else
+                decorr_output = velvetSequence[chan].process(inputData[chan][i]);
+            
+            //process in frequency bands
+            for(int k = 0; k < numFreqBands; k++){
+                float filtered_input = 0.0f;
+                float filtered_decorr_output = 0.0f;
+                //pass input and decorrelation output through filterbank
+                if (*isAmpPreserve){
+                    filtered_input = amp_preserve_filters[k][chan].process(inputData[chan][i]);
+                    filtered_decorr_output = amp_preserve_filters[numFreqBands + k][chan].process(decorr_output);
+                }
+                else{
+                    filtered_input = energy_preserve_filters[k][chan].process(inputData[chan][i]);
+                    filtered_decorr_output = energy_preserve_filters[numFreqBands + k][chan].process(decorr_output);
+                }
+
+                pannerInputs[0] = filtered_decorr_output;
+                pannerInputs[1] = filtered_input;
+                float panner_output = pan[count++].process(pannerInputs);
+                output += panner_output;
+            }
+            outputData[chan][i] = output;
+            if (! *handleTransients)
+                buffer.setSample(chan, i, output);
+        }
+    }
+    
+    // transient handling logic
+    if (*handleTransients){
+        for(int chan = 0; chan < totalNumOutputChannels; chan++){
+            final_output[chan] = transient_handler[chan].process(&inputData[chan][0], &outputData[chan][0]);
+            for (int i = 0; i < numSamples; i++){
+                buffer.setSample(chan, i, final_output[chan][i]);
+            }
+        }
+    }
+}
+    
+
+//==============================================================================
+bool StereoWidenerAudioProcessor::hasEditor() const
+{
+    return true; // (change this to false if you choose to not supply an editor)
+}
+
+juce::AudioProcessorEditor* StereoWidenerAudioProcessor::createEditor()
+{
+    return new StereoWidenerAudioProcessorEditor (*this, parameters);
+}
+
+//==============================================================================
+void StereoWidenerAudioProcessor::getStateInformation (juce::MemoryBlock& destData)
+{
+    // You should use this method to store your parameters in the memory block.
+    // You could do that either as raw data, or use the XML or ValueTree classes
+    // as intermediaries to make it easy to save and load complex data.
+    
+    auto state = parameters.copyState();
+        std::unique_ptr<juce::XmlElement> xml (state.createXml());
+        copyXmlToBinary (*xml, destData);
+}
+
+void StereoWidenerAudioProcessor::setStateInformation (const void* data, int sizeInBytes)
+{
+    // You should use this method to restore your parameters from this memory block,
+    // whose contents will have been created by the getStateInformation() call.
+    std::unique_ptr<juce::XmlElement> xmlState (getXmlFromBinary (data, sizeInBytes));
+        
+    if (xmlState.get() != nullptr)
+        if (xmlState->hasTagName (parameters.state.getType()))
+            parameters.replaceState (juce::ValueTree::fromXml (*xmlState));
+}
+
+//==============================================================================
+// This creates new instances of the plugin..
+juce::AudioProcessor* JUCE_CALLTYPE createPluginFilter()
+{
+    return new StereoWidenerAudioProcessor();
+}